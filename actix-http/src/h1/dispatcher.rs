--- conflicted
+++ resolved
@@ -1034,8 +1034,7 @@
         fn_service(|_req: Request| ready(Ok::<_, Error>(Response::Ok().finish())))
     }
 
-<<<<<<< HEAD
-    fn pending_service() -> impl Service<Request, Response = Response, Error = Error> {
+    fn pending_service() -> impl Service<Request, Response = Response<Body>, Error = Error> {
         struct PendingForever;
         impl futures_core::Stream for PendingForever {
             type Item = Result<Bytes, Error>;
@@ -1053,11 +1052,8 @@
         })
     }
 
-    fn echo_path_service() -> impl Service<Request, Response = Response, Error = Error> {
-=======
     fn echo_path_service(
     ) -> impl Service<Request, Response = Response<Body>, Error = Error> {
->>>>>>> 02ced426
         fn_service(|req: Request| {
             let path = req.path().as_bytes();
             ready(Ok::<_, Error>(Response::Ok().body(Body::from_slice(path))))
